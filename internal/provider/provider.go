package provider

import (
	"fmt"
	"log"

	"github.com/cloudposse/terraform-provider-awsutils/internal/conns"
	tftags "github.com/cloudposse/terraform-provider-awsutils/internal/tags"
	"github.com/cloudposse/terraform-provider-awsutils/internal/verify"
	"github.com/hashicorp/terraform-plugin-sdk/v2/helper/schema"
	"github.com/hashicorp/terraform-plugin-sdk/v2/helper/validation"

	"github.com/cloudposse/terraform-provider-awsutils/internal/service/ec2"
	"github.com/cloudposse/terraform-provider-awsutils/internal/service/guardduty"
	"github.com/cloudposse/terraform-provider-awsutils/internal/service/iam"
	"github.com/cloudposse/terraform-provider-awsutils/internal/service/securityhub"
)

// Provider returns a *schema.Provider.
func Provider() *schema.Provider {
	// TODO: Move the validation to this, requires conditional schemas
	// TODO: Move the configuration to this, requires validation

	// The actual provider
	provider := &schema.Provider{
		Schema: map[string]*schema.Schema{
			"access_key": {
				Type:        schema.TypeString,
				Optional:    true,
				Default:     "",
				Description: descriptions["access_key"],
			},

			"secret_key": {
				Type:        schema.TypeString,
				Optional:    true,
				Default:     "",
				Description: descriptions["secret_key"],
			},

			"profile": {
				Type:        schema.TypeString,
				Optional:    true,
				Default:     "",
				Description: descriptions["profile"],
			},

			"assume_role": assumeRoleSchema(),

			"shared_credentials_file": {
				Type:        schema.TypeString,
				Optional:    true,
				Default:     "",
				Description: descriptions["shared_credentials_file"],
			},

			"token": {
				Type:        schema.TypeString,
				Optional:    true,
				Default:     "",
				Description: descriptions["token"],
			},

			"region": {
				Type:     schema.TypeString,
				Required: true,
				DefaultFunc: schema.MultiEnvDefaultFunc([]string{
					"AWS_REGION",
					"AWS_DEFAULT_REGION",
				}, nil),
				Description:  descriptions["region"],
				InputDefault: "us-east-1", // lintignore:AWSAT003
			},

			"max_retries": {
				Type:        schema.TypeInt,
				Optional:    true,
				Default:     25,
				Description: descriptions["max_retries"],
			},

			"allowed_account_ids": {
				Type:          schema.TypeSet,
				Elem:          &schema.Schema{Type: schema.TypeString},
				Optional:      true,
				ConflictsWith: []string{"forbidden_account_ids"},
				Set:           schema.HashString,
			},

			"forbidden_account_ids": {
				Type:          schema.TypeSet,
				Elem:          &schema.Schema{Type: schema.TypeString},
				Optional:      true,
				ConflictsWith: []string{"allowed_account_ids"},
				Set:           schema.HashString,
			},

			"default_tags": {
				Type:        schema.TypeList,
				Optional:    true,
				MaxItems:    1,
				Description: "Configuration block with settings to default resource tags across all resources.",
				Elem: &schema.Resource{
					Schema: map[string]*schema.Schema{
						"tags": {
							Type:        schema.TypeMap,
							Optional:    true,
							Elem:        &schema.Schema{Type: schema.TypeString},
							Description: "Resource tags to default across all resources",
						},
					},
				},
			},

			"http_proxy": {
				Type:        schema.TypeString,
				Optional:    true,
				Description: descriptions["http_proxy"],
			},

			"endpoints": endpointsSchema(),

			"ignore_tags": {
				Type:        schema.TypeList,
				Optional:    true,
				MaxItems:    1,
				Description: "Configuration block with settings to ignore resource tags across all resources.",
				Elem: &schema.Resource{
					Schema: map[string]*schema.Schema{
						"keys": {
							Type:        schema.TypeSet,
							Optional:    true,
							Elem:        &schema.Schema{Type: schema.TypeString},
							Set:         schema.HashString,
							Description: "Resource tag keys to ignore across all resources.",
						},
						"key_prefixes": {
							Type:        schema.TypeSet,
							Optional:    true,
							Elem:        &schema.Schema{Type: schema.TypeString},
							Set:         schema.HashString,
							Description: "Resource tag key prefixes to ignore across all resources.",
						},
					},
				},
			},

			"insecure": {
				Type:        schema.TypeBool,
				Optional:    true,
				Default:     false,
				Description: descriptions["insecure"],
			},

			"skip_credentials_validation": {
				Type:        schema.TypeBool,
				Optional:    true,
				Default:     false,
				Description: descriptions["skip_credentials_validation"],
			},

			"skip_get_ec2_platforms": {
				Type:        schema.TypeBool,
				Optional:    true,
				Default:     false,
				Description: descriptions["skip_get_ec2_platforms"],
			},

			"skip_region_validation": {
				Type:        schema.TypeBool,
				Optional:    true,
				Default:     false,
				Description: descriptions["skip_region_validation"],
			},

			"skip_requesting_account_id": {
				Type:        schema.TypeBool,
				Optional:    true,
				Default:     false,
				Description: descriptions["skip_requesting_account_id"],
			},

			"skip_metadata_api_check": {
				Type:        schema.TypeBool,
				Optional:    true,
				Default:     false,
				Description: descriptions["skip_metadata_api_check"],
			},

			"s3_force_path_style": {
				Type:        schema.TypeBool,
				Optional:    true,
				Default:     false,
				Description: descriptions["s3_force_path_style"],
			},
		},

		DataSourcesMap: map[string]*schema.Resource{
			"awsutils_ec2_client_vpn_export_client_config": ec2.DataSourceEC2ExportClientVpnClientConfiguration(),
		},

		ResourcesMap: map[string]*schema.Resource{
<<<<<<< HEAD
			"awsutils_default_vpc_deletion":               resourceAwsUtilsDefaultVpcDeletion(),
			"awsutils_guardduty_organization_settings":    resourceAwsUtilsGuardDutyOrganizationSettings(),
			"awsutils_security_hub_control_disablement":   resourceAwsUtilsSecurityHubControlDisablement(),
			"awsutils_security_hub_organization_settings": resourceAwsUtilsSecurityHubOrganizationSettings(),
			"awsutils_iam_user_login_profile": resourceAwsUtilsUserLoginProfile(),
=======
			"awsutils_default_vpc_deletion":               ec2.ResourceDefaultVpcDeletion(),
			"awsutils_expiring_iam_access_key":            iam.ResourceExpiringAccessKey(),
			"awsutils_guardduty_organization_settings":    guardduty.ResourceAwsUtilsGuardDutyOrganizationSettings(),
			"awsutils_security_hub_control_disablement":   securityhub.ResourceSecurityHubControlDisablement(),
			"awsutils_security_hub_organization_settings": securityhub.ResourceSecurityHubOrganizationSettings(),
>>>>>>> 95abd080
		},
	}

	provider.ConfigureFunc = func(d *schema.ResourceData) (interface{}, error) {
		terraformVersion := provider.TerraformVersion
		if terraformVersion == "" {
			// Terraform 0.12 introduced this field to the protocol
			// We can therefore assume that if it's missing it's 0.10 or 0.11
			terraformVersion = "0.11+compatible"
		}
		return providerConfigure(d, terraformVersion)
	}

	return provider
}

var descriptions map[string]string

func init() {
	descriptions = map[string]string{
		"region": "The region where AWS operations will take place. Examples\n" +
			"are us-east-1, us-west-2, etc.", // lintignore:AWSAT003

		"access_key": "The access key for API operations. You can retrieve this\n" +
			"from the 'Security & Credentials' section of the AWS console.",

		"secret_key": "The secret key for API operations. You can retrieve this\n" +
			"from the 'Security & Credentials' section of the AWS console.",

		"profile": "The profile for API operations. If not set, the default profile\n" +
			"created with `aws configure` will be used.",

		"shared_credentials_file": "The path to the shared credentials file. If not set\n" +
			"this defaults to ~/.aws/credentials.",

		"token": "session token. A session token is only required if you are\n" +
			"using temporary security credentials.",

		"max_retries": "The maximum number of times an AWS API request is\n" +
			"being executed. If the API request still fails, an error is\n" +
			"thrown.",

		"http_proxy": "The address of an HTTP proxy to use when accessing the AWS API. " +
			"Can also be configured using the `HTTP_PROXY` or `HTTPS_PROXY` environment variables.",

		"endpoint": "Use this to override the default service endpoint URL",

		"insecure": "Explicitly allow the provider to perform \"insecure\" SSL requests. If omitted, " +
			"default value is `false`",

		"skip_credentials_validation": "Skip the credentials validation via STS API. " +
			"Used for AWS API implementations that do not have STS available/implemented.",

		"skip_get_ec2_platforms": "Skip getting the supported EC2 platforms. " +
			"Used by users that don't have ec2:DescribeAccountAttributes permissions.",

		"skip_region_validation": "Skip static validation of region name. " +
			"Used by users of alternative AWS-like APIs or users w/ access to regions that are not public (yet).",

		"skip_requesting_account_id": "Skip requesting the account ID. " +
			"Used for AWS API implementations that do not have IAM/STS API and/or metadata API.",

		"skip_medatadata_api_check": "Skip the AWS Metadata API check. " +
			"Used for AWS API implementations that do not have a metadata api endpoint.",

		"s3_force_path_style": "Set this to true to force the request to use path-style addressing,\n" +
			"i.e., http://s3.amazonaws.com/BUCKET/KEY. By default, the S3 client will\n" +
			"use virtual hosted bucket addressing when possible\n" +
			"(http://BUCKET.s3.amazonaws.com/KEY). Specific to the Amazon S3 service.",
	}
}

func providerConfigure(d *schema.ResourceData, terraformVersion string) (interface{}, error) {
	config := conns.Config{
		AccessKey:               d.Get("access_key").(string),
		SecretKey:               d.Get("secret_key").(string),
		Profile:                 d.Get("profile").(string),
		Token:                   d.Get("token").(string),
		Region:                  d.Get("region").(string),
		CredsFilename:           d.Get("shared_credentials_file").(string),
		DefaultTagsConfig:       expandProviderDefaultTags(d.Get("default_tags").([]interface{})),
		Endpoints:               make(map[string]string),
		MaxRetries:              d.Get("max_retries").(int),
		IgnoreTagsConfig:        expandProviderIgnoreTags(d.Get("ignore_tags").([]interface{})),
		Insecure:                d.Get("insecure").(bool),
		HTTPProxy:               d.Get("http_proxy").(string),
		SkipCredsValidation:     d.Get("skip_credentials_validation").(bool),
		SkipGetEC2Platforms:     d.Get("skip_get_ec2_platforms").(bool),
		SkipRegionValidation:    d.Get("skip_region_validation").(bool),
		SkipRequestingAccountId: d.Get("skip_requesting_account_id").(bool),
		SkipMetadataApiCheck:    d.Get("skip_metadata_api_check").(bool),
		S3ForcePathStyle:        d.Get("s3_force_path_style").(bool),
		TerraformVersion:        terraformVersion,
	}

	if l, ok := d.Get("assume_role").([]interface{}); ok && len(l) > 0 && l[0] != nil {
		m := l[0].(map[string]interface{})

		if v, ok := m["duration_seconds"].(int); ok && v != 0 {
			config.AssumeRoleDurationSeconds = v
		}

		if v, ok := m["external_id"].(string); ok && v != "" {
			config.AssumeRoleExternalID = v
		}

		if v, ok := m["policy"].(string); ok && v != "" {
			config.AssumeRolePolicy = v
		}

		if policyARNSet, ok := m["policy_arns"].(*schema.Set); ok && policyARNSet.Len() > 0 {
			for _, policyARNRaw := range policyARNSet.List() {
				policyARN, ok := policyARNRaw.(string)

				if !ok {
					continue
				}

				config.AssumeRolePolicyARNs = append(config.AssumeRolePolicyARNs, policyARN)
			}
		}

		if v, ok := m["role_arn"].(string); ok && v != "" {
			config.AssumeRoleARN = v
		}

		if v, ok := m["session_name"].(string); ok && v != "" {
			config.AssumeRoleSessionName = v
		}

		if tagMapRaw, ok := m["tags"].(map[string]interface{}); ok && len(tagMapRaw) > 0 {
			config.AssumeRoleTags = make(map[string]string)

			for k, vRaw := range tagMapRaw {
				v, ok := vRaw.(string)

				if !ok {
					continue
				}

				config.AssumeRoleTags[k] = v
			}
		}

		if transitiveTagKeySet, ok := m["transitive_tag_keys"].(*schema.Set); ok && transitiveTagKeySet.Len() > 0 {
			for _, transitiveTagKeyRaw := range transitiveTagKeySet.List() {
				transitiveTagKey, ok := transitiveTagKeyRaw.(string)

				if !ok {
					continue
				}

				config.AssumeRoleTransitiveTagKeys = append(config.AssumeRoleTransitiveTagKeys, transitiveTagKey)
			}
		}

		log.Printf("[INFO] assume_role configuration set: (ARN: %q, SessionID: %q, ExternalID: %q)", config.AssumeRoleARN, config.AssumeRoleSessionName, config.AssumeRoleExternalID)
	}

	endpointsSet := d.Get("endpoints").(*schema.Set)

	for _, endpointsSetI := range endpointsSet.List() {
		endpoints := endpointsSetI.(map[string]interface{})

		for _, hclKey := range conns.HCLKeys() {
			var serviceKey string
			var err error
			if serviceKey, err = conns.ServiceForHCLKey(hclKey); err != nil {
				return nil, fmt.Errorf("failed to assign endpoint (%s): %w", hclKey, err)
			}

			if config.Endpoints[serviceKey] == "" && endpoints[hclKey].(string) != "" {
				config.Endpoints[serviceKey] = endpoints[hclKey].(string)
			}
		}
	}

	if v, ok := d.GetOk("allowed_account_ids"); ok {
		for _, accountIDRaw := range v.(*schema.Set).List() {
			config.AllowedAccountIds = append(config.AllowedAccountIds, accountIDRaw.(string))
		}
	}

	if v, ok := d.GetOk("forbidden_account_ids"); ok {
		for _, accountIDRaw := range v.(*schema.Set).List() {
			config.ForbiddenAccountIds = append(config.ForbiddenAccountIds, accountIDRaw.(string))
		}
	}

	return config.Client()
}

func assumeRoleSchema() *schema.Schema {
	return &schema.Schema{
		Type:     schema.TypeList,
		Optional: true,
		MaxItems: 1,
		Elem: &schema.Resource{
			Schema: map[string]*schema.Schema{
				"duration_seconds": {
					Type:        schema.TypeInt,
					Optional:    true,
					Description: "Seconds to restrict the assume role session duration.",
				},
				"external_id": {
					Type:        schema.TypeString,
					Optional:    true,
					Description: "Unique identifier that might be required for assuming a role in another account.",
				},
				"policy": {
					Type:         schema.TypeString,
					Optional:     true,
					Description:  "IAM Policy JSON describing further restricting permissions for the IAM Role being assumed.",
					ValidateFunc: validation.StringIsJSON,
				},
				"policy_arns": {
					Type:        schema.TypeSet,
					Optional:    true,
					Description: "Amazon Resource Names (ARNs) of IAM Policies describing further restricting permissions for the IAM Role being assumed.",
					Elem: &schema.Schema{
						Type:         schema.TypeString,
						ValidateFunc: verify.ValidARN,
					},
				},
				"role_arn": {
					Type:         schema.TypeString,
					Optional:     true,
					Description:  "Amazon Resource Name of an IAM Role to assume prior to making API calls.",
					ValidateFunc: verify.ValidARN,
				},
				"session_name": {
					Type:        schema.TypeString,
					Optional:    true,
					Description: "Identifier for the assumed role session.",
				},
				"tags": {
					Type:        schema.TypeMap,
					Optional:    true,
					Description: "Assume role session tags.",
					Elem:        &schema.Schema{Type: schema.TypeString},
				},
				"transitive_tag_keys": {
					Type:        schema.TypeSet,
					Optional:    true,
					Description: "Assume role session tag keys to pass to any subsequent sessions.",
					Elem:        &schema.Schema{Type: schema.TypeString},
				},
			},
		},
	}
}

func endpointsSchema() *schema.Schema {
	endpointsAttributes := make(map[string]*schema.Schema)

	for _, serviceKey := range conns.HCLKeys() {
		endpointsAttributes[serviceKey] = &schema.Schema{
			Type:        schema.TypeString,
			Optional:    true,
			Default:     "",
			Description: descriptions["endpoint"],
		}
	}

	return &schema.Schema{
		Type:     schema.TypeSet,
		Optional: true,
		Elem: &schema.Resource{
			Schema: endpointsAttributes,
		},
	}
}

func expandProviderDefaultTags(l []interface{}) *tftags.DefaultConfig {
	if len(l) == 0 || l[0] == nil {
		return nil
	}

	defaultConfig := &tftags.DefaultConfig{}
	m := l[0].(map[string]interface{})

	if v, ok := m["tags"].(map[string]interface{}); ok {
		defaultConfig.Tags = tftags.New(v)
	}
	return defaultConfig
}

func expandProviderIgnoreTags(l []interface{}) *tftags.IgnoreConfig {
	if len(l) == 0 || l[0] == nil {
		return nil
	}

	ignoreConfig := &tftags.IgnoreConfig{}
	m := l[0].(map[string]interface{})

	if v, ok := m["keys"].(*schema.Set); ok {
		ignoreConfig.Keys = tftags.New(v.List())
	}

	if v, ok := m["key_prefixes"].(*schema.Set); ok {
		ignoreConfig.KeyPrefixes = tftags.New(v.List())
	}

	return ignoreConfig
}<|MERGE_RESOLUTION|>--- conflicted
+++ resolved
@@ -200,19 +200,12 @@
 		},
 
 		ResourcesMap: map[string]*schema.Resource{
-<<<<<<< HEAD
-			"awsutils_default_vpc_deletion":               resourceAwsUtilsDefaultVpcDeletion(),
-			"awsutils_guardduty_organization_settings":    resourceAwsUtilsGuardDutyOrganizationSettings(),
-			"awsutils_security_hub_control_disablement":   resourceAwsUtilsSecurityHubControlDisablement(),
-			"awsutils_security_hub_organization_settings": resourceAwsUtilsSecurityHubOrganizationSettings(),
-			"awsutils_iam_user_login_profile": resourceAwsUtilsUserLoginProfile(),
-=======
 			"awsutils_default_vpc_deletion":               ec2.ResourceDefaultVpcDeletion(),
 			"awsutils_expiring_iam_access_key":            iam.ResourceExpiringAccessKey(),
 			"awsutils_guardduty_organization_settings":    guardduty.ResourceAwsUtilsGuardDutyOrganizationSettings(),
+			"awsutils_iam_user_login_profile":             resourceAwsUtilsUserLoginProfile(),
 			"awsutils_security_hub_control_disablement":   securityhub.ResourceSecurityHubControlDisablement(),
 			"awsutils_security_hub_organization_settings": securityhub.ResourceSecurityHubOrganizationSettings(),
->>>>>>> 95abd080
 		},
 	}
 
